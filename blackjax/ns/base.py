from functools import partial
from typing import Callable, NamedTuple

import jax
import jax.numpy as jnp

from blackjax import SamplingAlgorithm
from blackjax.types import Array, ArrayLikeTree, ArrayTree, PRNGKey

__all__ = ["init", "as_top_level_api", "build_kernel"]


class NSState(NamedTuple):
    """State of the Nested Sampler."""

    particles: ArrayTree
    logL: Array  # The log-likelihood of the particles
    logL_birth: Array  # The hard likelihood threshold of each particle at birth
    logL_star: float  # The current hard likelihood threshold
    pid: Array  # particle ID
    parent_id: Array  # parent ID
    logX: float = 0.0  # The current log-volume estiamte
    logZ_live: float = -jnp.inf  # The current evidence estimate
    logZ: float = -jnp.inf  # The accumulated evidence estimate


class NSInfo(NamedTuple):
    """Additional information on the NS step."""

    particles: ArrayTree
    logL: Array  # The log-likelihood of the particles
    logL_birth: Array  # The hard likelihood threshold of each particle at birth
    pid: Array # particle ID
    parent_id: Array # parent ID
    update_info: NamedTuple


def init(particles: ArrayLikeTree, loglikelihood_fn):
    logL_star = -jnp.inf
    num_particles = jax.tree_util.tree_flatten(particles)[0][0].shape[0]
    logL_birth = logL_star * jnp.ones(num_particles)
    logL = loglikelihood_fn(particles)
    pid = jnp.arange(num_particles)
    parent_id = -1 * jnp.ones(num_particles, dtype=jnp.int32)
    return NSState(particles, logL, logL_birth, logL_star, pid, parent_id)


def build_kernel(
    logprior_fn: Callable,
    loglikelihood_fn: Callable,
    delete_fn: Callable,
    mcmc_step_fn: Callable,
    mcmc_init_fn: Callable,
    num_mcmc_steps: int,
) -> Callable:
    r"""Build a Nested Sampling by running a vectorized delete and creation of particles.
    This base version does not tune the inner kernel parameters. Consequently,
    it can be inefficient.

    Parameters
    ----------
    logprior_fn : Callable
        A function that computes the log prior probability.
    loglikelihood_fn : Callable
        A function that computes the log likelihood.
    delete_fn : Callable
        Function that takes an array of log likelihoods and marks particles for deletion and updates.
    mcmc_step_fn:
        The initialisation of the transition kernel, should take as parameters.
        kernel = mcmc_step_fn(logprior, loglikelihood, logL0 (likelihood threshold), **mcmc_parameter_update_fn())
    mcmc_init_fn
        A callable that initializes the inner kernel
    num_mcmc_steps: int
        Number of MCMC steps to perform. Recommended is 5 times the dimension of the parameter space.

    Returns
    -------
    Callable
        A function that takes a rng_key and a NSState that contains the current state
        of the chain and returns a new state of the chain along with
        information about the transition.
    """

    def kernel(
        rng_key: PRNGKey,
        state: NSState,
        mcmc_parameters: dict,
    ) -> tuple[NSState, NSInfo]:
        num_particles = jnp.shape(jax.tree_leaves(state.particles)[0])[0]
        rng_key, delete_fn_key = jax.random.split(rng_key)
<<<<<<< HEAD

        f = family(state.pid, state.parent_id)
        weights = 1/count_elements(f)
        #weights = jnp.ones_like(state.logL)
        dead_logL, dead_idx, live_idx = delete_fn(delete_fn_key, state.logL, weights)
=======
        dead_logL, dead_idx, live_idx = delete_fn(delete_fn_key, state)
>>>>>>> f6c22206

        logL0 = dead_logL.max()
        dead_particles = jax.tree.map(lambda x: x[dead_idx], state.particles)
        dead_logL = state.logL[dead_idx]
        dead_logL_birth = state.logL_birth[dead_idx]
        dead_pid = state.pid[dead_idx]
        dead_parent_id = state.parent_id[dead_idx]

        new_pos = jax.tree.map(lambda x: x[live_idx], state.particles)
        new_logl = state.logL[live_idx]

        kernel = mcmc_step_fn(logprior_fn, loglikelihood_fn, logL0, **mcmc_parameters)

        def mcmc_step(carry, xs):
            state, k = carry
            k, subk = jax.random.split(k, 2)
            state, info = kernel(subk, state)
            return (state, k), info

        rng_key, sample_key = jax.random.split(rng_key)

        mcmc_state = mcmc_init_fn(new_pos, logprior_fn, new_logl)

        (new_state, rng_key), new_state_info = jax.lax.scan(
            mcmc_step, (mcmc_state, sample_key), length=num_mcmc_steps
        )

        particles = jax.tree_util.tree_map(
            lambda p, n: p.at[dead_idx].set(n),
            state.particles,
            new_state.position,
        )
        logL = state.logL.at[dead_idx].set(new_state.loglikelihood)
        logL_birth = state.logL_birth.at[dead_idx].set(logL0 * jnp.ones(dead_idx.shape))
        logL_star = state.logL.min()
        pid = state.pid.at[dead_idx].set(jnp.arange(len(live_idx)) + state.pid.max() + 1)
        parent_id = state.parent_id.at[dead_idx].set(state.pid[live_idx])

        ndel = dead_idx.shape[0]
        n = jnp.arange(num_particles, num_particles - ndel, -1)
        delta_log_xi = -1 / n
        log_delta_xi = (
            state.logX + jnp.cumsum(delta_log_xi) + jnp.log(1 - jnp.exp(delta_log_xi))
        )
        delta_logz_dead = dead_logL + log_delta_xi

        logX = state.logX + delta_log_xi.sum()
        logZ_dead = jnp.logaddexp(
            state.logZ, jax.scipy.special.logsumexp(delta_logz_dead)
        )
        logZ_live = jax.scipy.special.logsumexp(logL) - jnp.log(num_particles) + logX

        new_state = NSState(
            particles,
            logL,
            logL_birth,
            logL_star,
            pid,
            parent_id,
            logX=logX,
            logZ=logZ_dead,
            logZ_live=logZ_live,
        )
        info = NSInfo(dead_particles, dead_logL, dead_logL_birth, dead_pid, dead_parent_id, new_state_info)
        return new_state, info

    return kernel


<<<<<<< HEAD
def update_pid_and_parent_id(pid, parent_id):
    sorted_indices = jnp.argsort(pid)
    pid_sorted = pid[sorted_indices]
    idx = jnp.searchsorted(pid_sorted, parent_id, side='left')
    pid_matches = pid_sorted[idx]
    is_match = pid_matches == parent_id
    inv_sorted_indices = sorted_indices[idx]
    parent_id_j = parent_id[inv_sorted_indices]
    pid_updated = jnp.where(is_match, parent_id, pid)
    parent_id_updated = jnp.where(is_match, parent_id_j, parent_id)
    return pid_updated, parent_id_updated


def family(pid, parent_id):
    def cond_fun(carry):
        pid, parent_id, old_pid = carry
        return jnp.any(pid != old_pid)

    def body_fun(carry):
        pid, parent_id, old_pid = carry
        old_pid = pid
        pid, parent_id = update_pid_and_parent_id(pid, parent_id)
        return pid, parent_id, old_pid

    pid, _, _ = jax.lax.while_loop(cond_fun, body_fun, (pid, parent_id, jnp.zeros_like(pid)))
    return pid


def count_elements(arr):
    sort_indices = jnp.argsort(arr)
    arr_sorted = arr[sort_indices]
    group_indices = jnp.searchsorted(arr_sorted, arr_sorted, side='left')
    counts_per_group = jnp.zeros_like(arr).at[group_indices].add(1)
    counts_per_element = counts_per_group[group_indices]
    inv_sort_indices = jnp.argsort(sort_indices)
    return counts_per_element[inv_sort_indices]


def delete_fn(key, logL, weights, n_delete):
=======
def delete_fn(key, state, n_delete):
>>>>>>> f6c22206
    """Analogous to resampling functions in SMC, defines the likelihood level and associated particles to delete.
    As well as resampling live particles to then evolve.

     Parameters:
    -----------
    key : jax.random.PRNGKey
        A PRNG key used for random number generation.
    state : NSState
        The current state of the Nested Sampler.
    n_delete : int
        Number of particles to delete and resample.
    weights : jnp.ndarray
        Weights for the resampling step.

    Returns:
    --------
    dead_logL : jnp.ndarray
        log likelihood threshold of live particles, sorted from low to high.
    dead_idx : jnp.ndarray
        Indices of particles to be deleted.
    live_idx : jnp.ndarray
        Indices of resampled particles to evolve.
    """
    logL = state.logL
    neg_dead_logL, dead_idx = jax.lax.top_k(-logL, n_delete)
    weights = weights * (logL > -neg_dead_logL.min()) 
    live_idx = jax.random.choice(
        key,
        weights.shape[0],
        shape=(n_delete,),
        p=weights / weights.sum(),
        replace=True,
    )
    return -neg_dead_logL, dead_idx, live_idx


def as_top_level_api(
    logprior_fn: Callable,
    loglikelihood_fn: Callable,
    mcmc_step_fn: Callable,
    mcmc_init_fn: Callable,
    mcmc_parameters: dict,
    num_mcmc_steps: int,
    n_delete: int = 1,
) -> SamplingAlgorithm:
    """Implements the user interface for the Nested Sampling kernel.

    Parameters
    ----------
    logprior_fn : Callable
        A function that computes the log prior probability.
    loglikelihood_fn : Callable
        A function that computes the log likelihood.
    mcmc_step_fn:
        The initialisation of the transition kernel, should take as parameters.
        kernel = mcmc_step_fn(logprior, loglikelihood, logL0 (likelihood threshold), **mcmc_parameter_update_fn())
    mcmc_init_fn
        A callable that initializes the inner kernel
    num_mcmc_steps: int
        Number of MCMC steps to perform. Recommended is 5 times the dimension of the parameter space.
    n_delete: int, optional
        Number of particles to delete in each iteration. Default is 1.

    Returns
    -------
    SamplingAlgorithm
        A sampling algorithm object.
    """
    delete_func = partial(delete_fn, n_delete=n_delete)

    kernel = build_kernel(
        logprior_fn,
        loglikelihood_fn,
        delete_func,
        mcmc_step_fn,
        mcmc_init_fn,
        num_mcmc_steps,
    )

    def init_fn(position: ArrayLikeTree, rng_key=None):
        del rng_key
        return init(position, loglikelihood_fn)

    def step_fn(rng_key: PRNGKey, state):
        return kernel(rng_key, state, mcmc_parameters)

    return SamplingAlgorithm(init_fn, step_fn)<|MERGE_RESOLUTION|>--- conflicted
+++ resolved
@@ -88,15 +88,10 @@
     ) -> tuple[NSState, NSInfo]:
         num_particles = jnp.shape(jax.tree_leaves(state.particles)[0])[0]
         rng_key, delete_fn_key = jax.random.split(rng_key)
-<<<<<<< HEAD
-
         f = family(state.pid, state.parent_id)
         weights = 1/count_elements(f)
         #weights = jnp.ones_like(state.logL)
-        dead_logL, dead_idx, live_idx = delete_fn(delete_fn_key, state.logL, weights)
-=======
-        dead_logL, dead_idx, live_idx = delete_fn(delete_fn_key, state)
->>>>>>> f6c22206
+        dead_logL, dead_idx, live_idx = delete_fn(delete_fn_key, state, weights)
 
         logL0 = dead_logL.max()
         dead_particles = jax.tree.map(lambda x: x[dead_idx], state.particles)
@@ -166,7 +161,6 @@
     return kernel
 
 
-<<<<<<< HEAD
 def update_pid_and_parent_id(pid, parent_id):
     sorted_indices = jnp.argsort(pid)
     pid_sorted = pid[sorted_indices]
@@ -205,10 +199,7 @@
     return counts_per_element[inv_sort_indices]
 
 
-def delete_fn(key, logL, weights, n_delete):
-=======
-def delete_fn(key, state, n_delete):
->>>>>>> f6c22206
+def delete_fn(key, state, weights n_delete):
     """Analogous to resampling functions in SMC, defines the likelihood level and associated particles to delete.
     As well as resampling live particles to then evolve.
 
