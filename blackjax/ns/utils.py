--- conflicted
+++ resolved
@@ -34,24 +34,6 @@
     nlive : jnp.array
         Number of live points at each contour.
     """
-<<<<<<< HEAD
-    birth = info.loglikelihood_birth
-    death = info.loglikelihood
-    birth = jnp.where(jnp.isnan(birth), -jnp.inf, birth)
-
-    # Combine birth and death arrays
-    combined = jnp.concatenate(
-        [
-            jnp.column_stack((birth, jnp.ones_like(birth))),
-            jnp.column_stack((death, -jnp.ones_like(death))),
-        ]
-    )
-    sorted_indices = jnp.lexsort((combined[:, 1], combined[:, 0]))
-    sorted_combined = combined[sorted_indices]
-    # cumsum = jnp.cumsum(sorted_combined[:, 1])
-    cumsum = jnp.maximum(jnp.cumsum(sorted_combined[:, 1]), 0)
-=======
->>>>>>> 796907fd
 
     birth_logL = info.loglikelihood_birth
     death_logL = info.loglikelihood
