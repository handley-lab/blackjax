--- conflicted
+++ resolved
@@ -81,16 +81,9 @@
         acceptable sample.
     """
 
-<<<<<<< HEAD
+    is_accepted: bool
     num_steps: int
     num_shrink: int
-    is_accepted: bool
-=======
-    is_accepted: bool
-    constraint: Array = jnp.array([])
-    num_steps: int = 0
-    num_shrink: int = 0
->>>>>>> d1be6dee
 
 
 def init(position: ArrayTree, logdensity_fn: Callable, constraint_fn: Callable) -> SliceState:
@@ -150,9 +143,10 @@
         constraint: Array,
         strict: Array,
     ) -> tuple[SliceState, SliceInfo]:
-<<<<<<< HEAD
+
         vs_key, hs_key = jax.random.split(rng_key)
         logslice = state.logdensity + jnp.log(jax.random.uniform(vs_key))
+        vertical_is_accepted = logslice < state.logdensity
 
         def slicer(t) -> tuple[SliceState, SliceInfo]:
             x, step_accepted = stepper_fn(state.position, d, t)
@@ -167,89 +161,26 @@
             is_accepted = jnp.all(constraints)
             return new_state, is_accepted
 
-        new_state, info = horizontal_slice(hs_key, slicer, state)
-=======
-        rng_key, vs_key, hs_key = jax.random.split(rng_key, 3)
-        intermediate_state, v_info = vertical_slice(vs_key, state)
-        new_state, info = horizontal_slice(
-            hs_key,
-            intermediate_state,
-            d,
-            stepper_fn,
-            logdensity_fn,
-            constraint_fn,
-            constraint,
-            strict,
-            max_steps,
-            max_shrinkage,
-        )
-        info = info._replace(is_accepted=v_info.is_accepted & info.is_accepted)
+        new_state, info = horizontal_slice(hs_key, slicer, state, max_steps, max_shrinkage)
+        info = info._replace(is_accepted=info.is_accepted & vertical_is_accepted)
+
         new_state = jax.lax.cond(
-            info.is_accepted,
-            lambda _: new_state,
-            lambda _: state,
-            operand=None,
-        )
-        # info = SliceInfo(
-        #     constraint=hs_info.constraint,
-        #     expanding_steps=hs_info.expanding_steps,
-        #     slice_steps=hs_info.slice_steps,
-        #     shrink_steps=hs_info.shrink_steps,
-            
-        # )
-
->>>>>>> d1be6dee
+                info.is_accepted,
+                lambda _: new_state,
+                lambda _: state,
+                operand=None,
+                )
         return new_state, info
 
     return kernel
 
 
-<<<<<<< HEAD
-=======
-def vertical_slice(rng_key: PRNGKey, state: SliceState) -> SliceState:
-    """Define the vertical slice for the Slice Sampling algorithm.
-
-    This function determines the height `y` for the horizontal slice by sampling
-    uniformly from `[0, p(x)]`, where `p(x)` is the target density at the current
-    position `x`. This is equivalent to sampling `log_y` uniformly from
-    `(-inf, log_p(x)]`.
-
-    Parameters
-    ----------
-    rng_key
-        A JAX PRNG key.
-    state
-        The current slice sampling state.
-
-    Returns
-    -------
-    tuple[SliceState, SliceInfo]
-        A tuple containing the updated state with the slice height set and
-        info about the vertical slice step.
-    """
-    logslice = state.logdensity + jnp.log(jax.random.uniform(rng_key))
-    new_state = state._replace(logslice=logslice)
-    is_accepted = logslice < state.logdensity
-    info = SliceInfo(is_accepted=is_accepted)
-    return new_state, info
-
-
->>>>>>> d1be6dee
 def horizontal_slice(
     rng_key: PRNGKey,
     slicer: Callable,
     state: SliceState,
-<<<<<<< HEAD
-=======
-    d: ArrayTree,
-    stepper_fn: Callable,
-    logdensity_fn: Callable,
-    constraint_fn: Callable,
-    constraint: Array,
-    strict: Array,
     m: int,
     max_shrinkage: int,
->>>>>>> d1be6dee
 ) -> tuple[SliceState, SliceInfo]:
     """Propose a new sample using the stepping-out and shrinking procedures.
 
@@ -264,41 +195,16 @@
     ----------
     rng_key
         A JAX PRNG key.
-<<<<<<< HEAD
     slicer
         A function that takes a scalar `t` and returns a state and info on the
         slice.
-=======
     state
         The current slice sampling state.
-    d
-        The direction (PyTree) for proposing moves.
-    stepper_fn
-        A function `(x0, d, t) -> x_new` that computes a new point by
-        moving `t` units along direction `d` from `x0`.
-    logdensity_fn
-        The log-density function of the target distribution.
-    constraint_fn
-        A function that evaluates additional constraints on the position beyond
-        the target distribution. Takes a position (PyTree) and returns an array
-        of constraint values. These values are compared against `constraint`
-        thresholds to determine if a position is acceptable. For example, in
-        nested sampling, this could evaluate the log-likelihood to ensure it
-        exceeds a minimum threshold.
-    constraint
-        An array of constraint threshold values that must be satisfied.
-        Each constraint value from `constraint_fn(x)` is compared against the
-        corresponding threshold in this array.
-    strict
-        An array of boolean flags indicating whether each constraint should be
-        strict (constraint_fn(x) > constraint) or non-strict
-        (constraint_fn(x) >= constraint).
     m
         The maximum number of steps to take when expanding the interval in
         each direction during the stepping-out phase.
     max_shrinkage
         The maximum number of shrinking steps to perform to avoid infinite loops.
->>>>>>> d1be6dee
 
     Returns
     -------
@@ -309,60 +215,29 @@
     """
     # Initial bounds
     rng_key, subkey = jax.random.split(rng_key)
-<<<<<<< HEAD
-    u = jax.random.uniform(subkey)
-
-    # Expand
-    def body_fun(carry):
-        s, t, n, _ = carry
-        t += s
-        _, is_accepted = slicer(t)
-        n += 1
-        return s, t, n, is_accepted
-
-    def cond_fun(carry):
-        return carry[-1]
-
-    _, l, l_steps, _ = jax.lax.while_loop(cond_fun, body_fun, (-1, -u, 0, True))
-    _, r, r_steps, _ = jax.lax.while_loop(cond_fun, body_fun, (+1, 1 - u, 0, True))
-
-    # Shrink
-    def shrink_body_fun(carry):
-        rng_key, l, r, n, state, is_accepted = carry
-=======
     u, v = jax.random.uniform(subkey, 2)
     j = jnp.floor(m * v).astype(int)
     k = (m - 1) - j
-    x0 = state.position
-
+
+    # Expand
     def step_body_fun(carry):
-        _, s, t, i = carry
+        i, s, t, _ = carry
         t += s
-        x = stepper_fn(x0, d, t)
-        logdensity_x = logdensity_fn(x)
-        constraint_x = constraint_fn(x)
-        constraints = jnp.where(
-            strict, constraint_x > constraint, constraint_x >= constraint
-        )
-        constraints = jnp.append(constraints, logdensity_x >= state.logslice)
-        within = jnp.all(constraints)
+        _, is_accepted = slicer(t)
         i -= 1
-        return within, s, t, i
+        return i, s, t, is_accepted
 
     def step_cond_fun(carry):
-        within = carry[0]
-        i = carry[-1]
-        return within & (i > 0)
-
-    # Expand
-    _, _, l, j = jax.lax.while_loop(step_cond_fun, step_body_fun, (True, -1, -u, j))
-    _, _, r, k = jax.lax.while_loop(step_cond_fun, step_body_fun, (True, +1, 1 - u, k))
+        is_accepted = carry[-1]
+        i = carry[0]
+        return is_accepted & (i > 0)
+
+    j, _, l, _ = jax.lax.while_loop(step_cond_fun, step_body_fun, (j, -1, 0, True))
+    k, _, r, _ = jax.lax.while_loop(step_cond_fun, step_body_fun, (k, +1, 1 - u, True))
 
     # Shrink
     def shrink_body_fun(carry):
-        _, l, r, _, _, _, rng_key, s = carry
-        s += 1
->>>>>>> d1be6dee
+        n, rng_key, l, r, state, is_accepted = carry
 
         rng_key, subkey = jax.random.split(rng_key)
         u = jax.random.uniform(subkey, minval=l, maxval=r)
@@ -373,35 +248,20 @@
         l = jnp.where(u < 0, u, l)
         r = jnp.where(u > 0, u, r)
 
-<<<<<<< HEAD
-        return rng_key, l, r, n, new_state, is_accepted
+        return n, rng_key, l, r, new_state, is_accepted
 
     def shrink_cond_fun(carry):
-        return ~carry[-1]
-=======
-        return within, l, r, x, logdensity_x, constraint_x, rng_key, s
-
-    def shrink_cond_fun(carry):
-        within = carry[0]
-        s = carry[-1]
-        return ~within & (s < max_shrinkage + 1)
->>>>>>> d1be6dee
-
-    carry = (rng_key, l, r, 0, state, False)
+        within = carry[-1]
+        n = carry[0]
+        return ~within & (n < max_shrinkage + 1)
+
+    carry = 0, rng_key, l, r, state, False
     carry = jax.lax.while_loop(shrink_cond_fun, shrink_body_fun, carry)
-<<<<<<< HEAD
-    _, _, _, n, slice_state, is_accepted = carry
-    slice_info = SliceInfo(l_steps + r_steps, n, is_accepted)
-=======
-    _, l, r, x, logdensity_x, constraint_x, rng_key, s = carry
-
-    end_state = SliceState(x, logdensity_x)
+    n, _, _, _, end_state, is_accepted = carry
     slice_state, (is_accepted, _, _) = static_binomial_sampling(
-        rng_key, jnp.log(s < max_shrinkage + 1), state, end_state
+        rng_key, jnp.log(n < max_shrinkage + 1), state, end_state
     )
-
-    slice_info = SliceInfo(is_accepted, constraint_x, j+k, s)
->>>>>>> d1be6dee
+    slice_info = SliceInfo(is_accepted, m - j - k, n)
     return slice_state, slice_info
 
 
